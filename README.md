--- conflicted
+++ resolved
@@ -46,7 +46,6 @@
 
 Now you can call `Wiredash.of(context).show()` from anywhere inside your app to start the feedback process!
 
-<<<<<<< HEAD
 ### Setting user properties
 
 You can set user properties to be sent together with the feedback by calling:
@@ -96,10 +95,7 @@
 
 Be aware that this feature was added in [Flutter 1.17](https://flutter.dev/docs/development/tools/sdk/release-notes/changelogs/changelog-1.17.0) and won't work in previous versions.
 
-### Android / iOS specific setup
-=======
 ### Android / iOS / MacOS specific setup
->>>>>>> e4e82ba4
 
 Wiredash is by design written in Dart and relies on very few dependencies by the official Flutter team. However, when running on Android it needs the internet permission (for sending user feedback back to you). If you already use Flutter in production, chances are quite high that you already added the internet permission to the manifest - if not, add the following line to the `AndroidManifest.xml` in your Android project folder:
 
