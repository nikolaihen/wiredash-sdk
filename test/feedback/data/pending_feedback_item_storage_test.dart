import 'dart:convert';
import 'dart:ui';

import 'package:file/file.dart';
import 'package:file/memory.dart';
import 'package:flutter/foundation.dart';
import 'package:shared_preferences/shared_preferences.dart';
import 'package:test/fake.dart';
import 'package:test/test.dart';
import 'package:transparent_image/transparent_image.dart';
import 'package:wiredash/src/feedback/_feedback.dart';
import 'package:wiredash/src/feedback/data/pending_feedback_item_storage.dart';
import 'package:wiredash/src/metadata/build_info/app_info.dart';
import 'package:wiredash/src/metadata/build_info/build_info.dart';
import 'package:wiredash/src/metadata/device_info/device_info.dart';
import 'package:wiredash/src/utils/uuid.dart';

import '../../util/invocation_catcher.dart';

<<<<<<< HEAD
=======
class FakeSharedPreferences extends Fake implements SharedPreferences {
  final Map<String, Object?> _store = {};

  final MethodInvocationCatcher setStringListInvocations =
      MethodInvocationCatcher('setStringList');
  @override
  Future<bool> setStringList(String key, List<String> value) async {
    final mockedReturnValue =
        setStringListInvocations.addAsyncMethodCall(args: [key, value]);
    if (mockedReturnValue != null) {
      return await mockedReturnValue.value as bool;
    }
    _store[key] = value;
    return true;
  }

  final MethodInvocationCatcher getStringListInvocations =
      MethodInvocationCatcher('getStringList');
  @override
  List<String>? getStringList(String key) {
    final mockedReturnValue =
        getStringListInvocations.addMethodCall(args: [key]);
    if (mockedReturnValue != null) {
      return mockedReturnValue.value as List<String>?;
    }
    return _store[key] as List<String>?;
  }

  final MethodInvocationCatcher setIntInvocations =
      MethodInvocationCatcher('setInt');
  @override
  Future<bool> setInt(String key, int value) async {
    final mockedReturnValue =
        setIntInvocations.addMethodCall(args: [key, value]);
    if (mockedReturnValue != null) {
      return await mockedReturnValue.value as bool;
    }
    _store[key] = value;
    return true;
  }

  final MethodInvocationCatcher getIntInvocations =
      MethodInvocationCatcher('getInt');
  @override
  int? getInt(String key) {
    final mockedReturnValue = getIntInvocations.addMethodCall(args: [key]);
    if (mockedReturnValue != null) {
      return mockedReturnValue.value as int?;
    }
    return _store[key] as int?;
  }

  final MethodInvocationCatcher setStringInvocations =
      MethodInvocationCatcher('setString');
  @override
  Future<bool> setString(String key, String value) async {
    final mockedReturnValue =
        setStringInvocations.addMethodCall(args: [key, value]);
    if (mockedReturnValue != null) {
      return await mockedReturnValue.value as bool;
    }
    _store[key] = value;
    return true;
  }

  final MethodInvocationCatcher getStringInvocations =
      MethodInvocationCatcher('getString');
  @override
  String? getString(String key) {
    final mockedReturnValue = getStringInvocations.addMethodCall(args: [key]);
    if (mockedReturnValue != null) {
      return mockedReturnValue.value as String?;
    }
    return _store[key] as String?;
  }
}

class IncrementalUuidV4Generator implements UuidV4Generator {
  var _next = 0;

  @override
  String generate() {
    final now = _next;
    _next++;
    return now.toString();
  }
}

>>>>>>> eb4a5bc7
void main() {
  group('PendingFeedbackItemStorage', () {
    late FileSystem fileSystem;
    late InMemorySharedPreferences prefs;
    late IncrementalUuidV4Generator uuidGenerator;
    late PendingFeedbackItemStorage storage;

    setUp(() {
      fileSystem = MemoryFileSystem.test();
      prefs = InMemorySharedPreferences();
      uuidGenerator = IncrementalUuidV4Generator();
      storage = PendingFeedbackItemStorage(
        fileSystem: fileSystem,
        sharedPreferencesProvider: () async => prefs,
        dirPathProvider: () async => '.',
        uuidV4Generator: uuidGenerator,
      );
    });

    List<String> filesOnDisk() =>
        fileSystem.directory('').listSync().map((it) => it.path).toList()
          ..sort();

    test('can persist one feedback item', () async {
      await fileSystem.file('existing.png').writeAsBytes(kTransparentImage);

      final item = createFeedback(
        attachments: [
          PersistedAttachment.screenshot(
            file: FileDataEventuallyOnDisk.inMemory(kTransparentImage),
            deviceInfo: testDeviceInfo,
          ),
          PersistedAttachment.screenshot(
            file: FileDataEventuallyOnDisk.uploaded(AttachmentId('453')),
            deviceInfo: testDeviceInfo,
          ),
          PersistedAttachment.screenshot(
            file: FileDataEventuallyOnDisk.file('existing.png'),
            deviceInfo: testDeviceInfo,
          ),
        ],
      );
      final pendingItem = await storage.addPendingItem(item);

      expect(
        pendingItem.feedbackItem.attachments[0].file,
        FileDataEventuallyOnDisk.file('0.png'),
      );
      expect(
        pendingItem.feedbackItem.attachments[1].file,
        FileDataEventuallyOnDisk.uploaded(AttachmentId('453')),
      );
      expect(
        pendingItem.feedbackItem.attachments[2].file,
        FileDataEventuallyOnDisk.file('existing.png'),
      );

      expect(
        await storage.retrieveAllPendingItems(),
        [pendingItem],
      );
      // actually check prefs
      expect(prefs.setStringListInvocations.count, 1);
      final saved = prefs._store['io.wiredash.pending_feedback_items'];
      expect(saved, [serializePendingFeedbackItem(pendingItem)]);

      // 0.png because of incrementing uuid
      expect(filesOnDisk(), [
        '0.png',
        'existing.png',
      ]);
    });

    test('store a second item without overriding the first one', () async {
      final firstFeedback = createFeedback(
        attachments: [
          PersistedAttachment.screenshot(
            file: FileDataEventuallyOnDisk.inMemory(kTransparentImage),
            deviceInfo: testDeviceInfo,
          ),
          PersistedAttachment.screenshot(
            file: FileDataEventuallyOnDisk.inMemory(kTransparentImage),
            deviceInfo: testDeviceInfo,
          ),
        ],
      );
      final firstItem = await storage.addPendingItem(firstFeedback);

      final secondFeedback = createFeedback(
        attachments: [
          PersistedAttachment.screenshot(
            file: FileDataEventuallyOnDisk.inMemory(kTransparentImage),
            deviceInfo: testDeviceInfo,
          ),
        ],
      );
      final secondItem = await storage.addPendingItem(secondFeedback);

      expect(
        await storage.retrieveAllPendingItems(),
        [firstItem, secondItem],
      );

      final allAttachments = [
        ...firstItem.feedbackItem.attachments,
        ...secondItem.feedbackItem.attachments,
      ];
      // all items must be distinct (different ids)
      expect(allAttachments, allAttachments.toSet().toList());

      // 3 saved files
      expect(filesOnDisk(), [
        '0.png',
        '1.png',
        '3.png', // uuidGenerator is also used to create the pending item id
      ]);
    });

    test('can clear one feedback item', () async {
      final item = createFeedback(
        attachments: [
          PersistedAttachment.screenshot(
            file: FileDataEventuallyOnDisk.inMemory(kTransparentImage),
            deviceInfo: testDeviceInfo,
          ),
        ],
      );
      final pendingItem = await storage.addPendingItem(item);
      expect(await storage.retrieveAllPendingItems(), [pendingItem]);
      expect(filesOnDisk(), ['0.png']);

      await storage.clearPendingItem(pendingItem.id);

      expect(await storage.retrieveAllPendingItems(), []);
      expect(filesOnDisk(), []);
    });

    test('when has two items, preserves one while clearing the other one',
        () async {
      final first = createFeedback(
        attachments: [
          PersistedAttachment.screenshot(
            file: FileDataEventuallyOnDisk.inMemory(kTransparentImage),
            deviceInfo: testDeviceInfo,
          ),
        ],
      );
      final firstPending = await storage.addPendingItem(first);
      expect(firstPending.id, '1');
      expect(filesOnDisk(), ['0.png']);

      final second = createFeedback(
        attachments: [
          PersistedAttachment.screenshot(
            file: FileDataEventuallyOnDisk.inMemory(kTransparentImage),
            deviceInfo: testDeviceInfo,
          ),
        ],
      );
      final secondPending = await storage.addPendingItem(second);
      expect(secondPending.id, '3');

      expect(filesOnDisk(), ['0.png', '2.png']);
      expect(
        await storage.retrieveAllPendingItems(),
        [firstPending, secondPending],
      );

      await storage.clearPendingItem(firstPending.id);

      expect(await storage.retrieveAllPendingItems(), [secondPending]);
      expect(filesOnDisk(), ['2.png']);
    });

    test('removes items which can not be parsed', () async {
      await fileSystem
          .file('<screenshot for invalid item>')
          .writeAsBytes(kTransparentImage);

      final illegalSerializedItem = json.encode({
        // item has some required properties missing
        'id': '<screenshot for invalid item>',
        'feedbackItem': {
          'email': '<email for item to be preserved>',
          'type': '<type for item to be preserved>',
        },
        'screenshotPath': '<screenshot for invalid item>'
      });

      await fileSystem
          .file('<existing item screenshot>')
          .writeAsBytes(kTransparentImage);

      final pendingSerializedLegalItem = serializePendingFeedbackItem(
        PendingFeedbackItem(
          id: '123',
          feedbackItem: createFeedback(
            attachments: [
              PersistedAttachment.screenshot(
                file:
                    FileDataEventuallyOnDisk.file('<existing item screenshot>'),
                deviceInfo: testDeviceInfo,
              ),
            ],
          ),
        ),
      );

      await prefs.setStringList(
        'io.wiredash.pending_feedback_items',
        [
          illegalSerializedItem,
          pendingSerializedLegalItem,
        ],
      );

      final oldOnErrorHandler = FlutterError.onError;
      late FlutterErrorDetails caught;
      FlutterError.onError = (FlutterErrorDetails details) {
        caught = details;
      };
      addTearDown(() {
        // reset error reporter after test
        FlutterError.onError = oldOnErrorHandler;
      });

      final retrieved = await storage.retrieveAllPendingItems();

      // method returns only valid items
      expect(retrieved.length, 1);

      // error was reported to Flutter.onError
      expect(
        caught.stack.toString(),
        stringContainsInOrder([
          'deserializePendingFeedbackItem',
          'PendingFeedbackItemStorage.retrieveAllPendingItems',
        ]),
      );
      // reset error reporter after successful assertion
      FlutterError.onError = oldOnErrorHandler;

      // add pending item to remove the illegal one
      final newFeedback = createFeedback();
      final pendingItem = await storage.addPendingItem(newFeedback);

      // verify the invalid item was removed, while the legal and new item
      // where saved
      final lastCall = prefs.setStringListInvocations.latest;
      expect(lastCall[0], 'io.wiredash.pending_feedback_items');
      expect(
        lastCall[1],
        [pendingSerializedLegalItem, serializePendingFeedbackItem(pendingItem)],
      );

      // screenshot was deleted as well, leave nothing behind!
      expect(
        fileSystem.file('<screenshot for invalid item>').existsSync(),
        isFalse,
      );

      expect(
        fileSystem.file('<existing item screenshot>').existsSync(),
        isTrue,
      );
    });

    test('updateItem removes file from disk', () async {
      final first = createFeedback(
        attachments: [
          PersistedAttachment.screenshot(
            file: FileDataEventuallyOnDisk.inMemory(kTransparentImage),
            deviceInfo: testDeviceInfo,
          ),
        ],
      );
      final firstPending = await storage.addPendingItem(first);
      expect(firstPending.id, '1');
      expect(filesOnDisk(), ['0.png']);

      final second = createFeedback(
        attachments: [
          PersistedAttachment.screenshot(
            file: FileDataEventuallyOnDisk.inMemory(kTransparentImage),
            deviceInfo: testDeviceInfo,
          ),
        ],
      );
      final secondPending = await storage.addPendingItem(second);
      expect(secondPending.id, '3');

      expect(filesOnDisk(), ['0.png', '2.png']);
      expect(
        await storage.retrieveAllPendingItems(),
        [firstPending, secondPending],
      );

      // replace attachment with after upload
      final update = firstPending.copyWith(
        feedbackItem: firstPending.feedbackItem.copyWith(
          attachments: [
            PersistedAttachment.screenshot(
              file: FileDataEventuallyOnDisk.uploaded(AttachmentId('1')),
              deviceInfo: firstPending.feedbackItem.deviceInfo,
            )
          ],
        ),
      );
      await storage.updatePendingItem(update);

      expect(await storage.retrieveAllPendingItems(), [secondPending, update]);
      expect(filesOnDisk(), ['2.png']);
    });
  });
}

class InMemorySharedPreferences extends Fake implements SharedPreferences {
  final Map<String, Object?> _store = {};

  final MethodInvocationCatcher setStringListInvocations =
      MethodInvocationCatcher('setStringList');

  @override
  Future<bool> setStringList(String key, List<String> value) async {
    await setStringListInvocations.addMethodCall(args: [key, value]);
    _store[key] = value;
    return true;
  }

  final MethodInvocationCatcher getStringListInvocations =
      MethodInvocationCatcher('getStringList');

  @override
  List<String>? getStringList(String key) {
    final result = getStringListInvocations.addMethodCall(args: [key]);
    if (result != null) {
      return result as List<String>?;
    }
    return _store[key] as List<String>?;
  }
}

/// Creates string IDs that increment
class IncrementalUuidV4Generator implements UuidV4Generator {
  var _next = 0;

  @override
  String generate() {
    final now = _next;
    _next++;
    return now.toString();
  }
}

const testDeviceInfo = FlutterDeviceInfo(
  pixelRatio: 1.0,
  textScaleFactor: 1.0,
  platformLocale: 'en_US',
  platformSupportedLocales: ['en_US', 'de_DE'],
  platformBrightness: Brightness.dark,
  gestureInsets: WiredashWindowPadding(left: 0, top: 0, right: 0, bottom: 0),
  padding: WiredashWindowPadding(left: 0, top: 0, right: 0, bottom: 0),
  viewInsets: WiredashWindowPadding(left: 0, top: 0, right: 0, bottom: 0),
  physicalGeometry: Rect.zero,
  physicalSize: Size(800, 1200),
);

PersistedFeedbackItem createFeedback({
  List<PersistedAttachment>? attachments,
  String? message,
}) {
  return PersistedFeedbackItem(
    appInfo: const AppInfo(appLocale: 'de_DE'),
    buildInfo: const BuildInfo(compilationMode: CompilationMode.release),
    deviceId: '1234',
    deviceInfo: testDeviceInfo,
    email: 'email@example.com',
    message: message ?? 'Hello world!',
    labels: ['bug'],
    userId: 'Testy McTestFace',
    attachments: attachments ?? [],
  );
}<|MERGE_RESOLUTION|>--- conflicted
+++ resolved
@@ -17,97 +17,6 @@
 
 import '../../util/invocation_catcher.dart';
 
-<<<<<<< HEAD
-=======
-class FakeSharedPreferences extends Fake implements SharedPreferences {
-  final Map<String, Object?> _store = {};
-
-  final MethodInvocationCatcher setStringListInvocations =
-      MethodInvocationCatcher('setStringList');
-  @override
-  Future<bool> setStringList(String key, List<String> value) async {
-    final mockedReturnValue =
-        setStringListInvocations.addAsyncMethodCall(args: [key, value]);
-    if (mockedReturnValue != null) {
-      return await mockedReturnValue.value as bool;
-    }
-    _store[key] = value;
-    return true;
-  }
-
-  final MethodInvocationCatcher getStringListInvocations =
-      MethodInvocationCatcher('getStringList');
-  @override
-  List<String>? getStringList(String key) {
-    final mockedReturnValue =
-        getStringListInvocations.addMethodCall(args: [key]);
-    if (mockedReturnValue != null) {
-      return mockedReturnValue.value as List<String>?;
-    }
-    return _store[key] as List<String>?;
-  }
-
-  final MethodInvocationCatcher setIntInvocations =
-      MethodInvocationCatcher('setInt');
-  @override
-  Future<bool> setInt(String key, int value) async {
-    final mockedReturnValue =
-        setIntInvocations.addMethodCall(args: [key, value]);
-    if (mockedReturnValue != null) {
-      return await mockedReturnValue.value as bool;
-    }
-    _store[key] = value;
-    return true;
-  }
-
-  final MethodInvocationCatcher getIntInvocations =
-      MethodInvocationCatcher('getInt');
-  @override
-  int? getInt(String key) {
-    final mockedReturnValue = getIntInvocations.addMethodCall(args: [key]);
-    if (mockedReturnValue != null) {
-      return mockedReturnValue.value as int?;
-    }
-    return _store[key] as int?;
-  }
-
-  final MethodInvocationCatcher setStringInvocations =
-      MethodInvocationCatcher('setString');
-  @override
-  Future<bool> setString(String key, String value) async {
-    final mockedReturnValue =
-        setStringInvocations.addMethodCall(args: [key, value]);
-    if (mockedReturnValue != null) {
-      return await mockedReturnValue.value as bool;
-    }
-    _store[key] = value;
-    return true;
-  }
-
-  final MethodInvocationCatcher getStringInvocations =
-      MethodInvocationCatcher('getString');
-  @override
-  String? getString(String key) {
-    final mockedReturnValue = getStringInvocations.addMethodCall(args: [key]);
-    if (mockedReturnValue != null) {
-      return mockedReturnValue.value as String?;
-    }
-    return _store[key] as String?;
-  }
-}
-
-class IncrementalUuidV4Generator implements UuidV4Generator {
-  var _next = 0;
-
-  @override
-  String generate() {
-    final now = _next;
-    _next++;
-    return now.toString();
-  }
-}
-
->>>>>>> eb4a5bc7
 void main() {
   group('PendingFeedbackItemStorage', () {
     late FileSystem fileSystem;
@@ -429,10 +338,13 @@
 
   final MethodInvocationCatcher setStringListInvocations =
       MethodInvocationCatcher('setStringList');
-
   @override
   Future<bool> setStringList(String key, List<String> value) async {
-    await setStringListInvocations.addMethodCall(args: [key, value]);
+    final mockedReturnValue =
+        setStringListInvocations.addAsyncMethodCall<bool>(args: [key, value]);
+    if (mockedReturnValue != null) {
+      return mockedReturnValue.future;
+    }
     _store[key] = value;
     return true;
   }
@@ -442,11 +354,61 @@
 
   @override
   List<String>? getStringList(String key) {
-    final result = getStringListInvocations.addMethodCall(args: [key]);
-    if (result != null) {
-      return result as List<String>?;
+    final mockedReturnValue =
+        getStringListInvocations.addMethodCall<List<String>?>(args: [key]);
+    if (mockedReturnValue != null) {
+      return mockedReturnValue.value;
     }
     return _store[key] as List<String>?;
+  }
+
+  final MethodInvocationCatcher setIntInvocations =
+      MethodInvocationCatcher('setInt');
+  @override
+  Future<bool> setInt(String key, int value) async {
+    final mockedReturnValue =
+        setIntInvocations.addAsyncMethodCall<bool>(args: [key, value]);
+    if (mockedReturnValue != null) {
+      return mockedReturnValue.future;
+    }
+    _store[key] = value;
+    return true;
+  }
+
+  final MethodInvocationCatcher getIntInvocations =
+      MethodInvocationCatcher('getInt');
+  @override
+  int? getInt(String key) {
+    final mockedReturnValue =
+        getIntInvocations.addMethodCall<int?>(args: [key]);
+    if (mockedReturnValue != null) {
+      return mockedReturnValue.value;
+    }
+    return _store[key] as int?;
+  }
+
+  final MethodInvocationCatcher setStringInvocations =
+      MethodInvocationCatcher('setString');
+  @override
+  Future<bool> setString(String key, String value) async {
+    final mockedReturnValue =
+        setStringInvocations.addAsyncMethodCall<bool>(args: [key, value]);
+    if (mockedReturnValue != null) {
+      return mockedReturnValue.future;
+    }
+    _store[key] = value;
+    return true;
+  }
+
+  final MethodInvocationCatcher getStringInvocations =
+      MethodInvocationCatcher('getString');
+  @override
+  String? getString(String key) {
+    final mockedReturnValue = getStringInvocations.addMethodCall(args: [key]);
+    if (mockedReturnValue != null) {
+      return mockedReturnValue.value as String?;
+    }
+    return _store[key] as String?;
   }
 }
 
