--- conflicted
+++ resolved
@@ -7,25 +7,18 @@
 import 'package:http/http.dart';
 import 'package:path_provider/path_provider.dart';
 import 'package:shared_preferences/shared_preferences.dart';
-<<<<<<< HEAD
-=======
-import 'package:wiredash/src/capture/capture.dart';
 import 'package:wiredash/src/common/build_info/build_info_manager.dart';
 import 'package:wiredash/src/common/build_info/device_id_generator.dart';
 import 'package:wiredash/src/common/device_info/device_info_generator.dart';
->>>>>>> e0cbc1a6
 import 'package:wiredash/src/common/network/wiredash_api.dart';
 import 'package:wiredash/src/common/options/wiredash_options.dart';
 import 'package:wiredash/src/common/options/wiredash_options_data.dart';
 import 'package:wiredash/src/common/theme/wiredash_theme.dart';
 import 'package:wiredash/src/common/theme/wiredash_theme_data.dart';
 import 'package:wiredash/src/common/translation/wiredash_localizations.dart';
-<<<<<<< HEAD
-=======
-import 'package:wiredash/src/common/user/user_manager.dart';
->>>>>>> e0cbc1a6
 import 'package:wiredash/src/common/utils/project_credential_validator.dart';
 import 'package:wiredash/src/feedback/data/direct_feedback_submitter.dart';
+import 'package:wiredash/src/feedback/data/feedback_submitter.dart';
 import 'package:wiredash/src/feedback/data/pending_feedback_item_storage.dart';
 import 'package:wiredash/src/feedback/data/retrying_feedback_submitter.dart';
 import 'package:wiredash/src/feedback/wiredash_model.dart';
@@ -135,34 +128,27 @@
 class WiredashState extends State<Wiredash> {
   late WiredashModel _wiredashModel;
 
-  late WiredashOptionsData _options;
+  late WiredashOptionsData options;
   late WiredashThemeData _theme;
 
-<<<<<<< HEAD
-  late BackdropController _backdropController;
-=======
-  late DeviceIdGenerator _deviceIdGenerator;
->>>>>>> e0cbc1a6
+  late DeviceIdGenerator deviceIdGenerator;
+
+  late BackdropController backdropController;
+
+  late BuildInfoManager buildInfoManager;
+
+  late DeviceInfoGenerator deviceInfoGenerator;
+
+  late FeedbackSubmitter feedbackSubmitter;
 
   @override
   void initState() {
     super.initState();
 
     buildInfoManager = BuildInfoManager();
-    _deviceIdGenerator = DeviceIdGenerator();
-
-<<<<<<< HEAD
-=======
-    _api = WiredashApi(
-      httpClient: Client(),
-      projectId: widget.projectId,
-      secret: widget.secret,
-      deviceIdProvider: () => _deviceIdGenerator.deviceId(),
-    );
-
-    userManager = UserManager();
-
->>>>>>> e0cbc1a6
+    deviceIdGenerator = DeviceIdGenerator();
+    deviceInfoGenerator = DeviceInfoGenerator(window);
+
     const fileSystem = LocalFileSystem();
     final storage = PendingFeedbackItemStorage(
       fileSystem,
@@ -174,29 +160,18 @@
       httpClient: Client(),
       projectId: widget.projectId,
       secret: widget.secret,
-    );
-
-    final feedbackSubmitter = kIsWeb
+      deviceIdProvider: () => deviceIdGenerator.deviceId(),
+    );
+
+    feedbackSubmitter = kIsWeb
         ? DirectFeedbackSubmitter(api)
         : (RetryingFeedbackSubmitter(fileSystem, storage, api)
           ..submitPendingFeedbackItems());
 
-<<<<<<< HEAD
-    _backdropController = BackdropController();
-    _wiredashModel = WiredashModel(feedbackSubmitter, _backdropController);
-=======
-    _feedbackModel = FeedbackModel(
-      captureKey,
-      navigatorKey,
-      userManager,
-      feedbackSubmitter,
-      DeviceInfoGenerator(WidgetsBinding.instance!.window),
-      buildInfoManager,
-      _deviceIdGenerator,
-    );
+    backdropController = BackdropController();
+    _wiredashModel = WiredashModel(this);
 
     _updateDependencies();
->>>>>>> e0cbc1a6
   }
 
   @override
@@ -224,10 +199,9 @@
     // TODO fix update _api
     // TODO validate everything gets updated
     setState(() {
-      _options = widget.options ?? WiredashOptionsData();
+      options = widget.options ?? WiredashOptionsData();
       _theme = widget.theme ?? WiredashThemeData();
     });
-    _feedbackModel.appLocale = _options.currentLocale.toLanguageTag();
   }
 
   @override
@@ -235,7 +209,7 @@
     return WiredashProvider(
       wiredashModel: _wiredashModel,
       child: WiredashOptions(
-        data: _options,
+        data: options,
         child: WiredashLocalizations(
           // Both DefaultTextEditingShortcuts and DefaultTextEditingActions are
           // required to make text edits like deletion of characters possible on macOS
@@ -261,7 +235,7 @@
                         OverlayEntry(builder: (context) {
                           // use a stateful widget as direct child or hot reload will not work for that widget
                           return WiredashBackdrop(
-                            controller: _backdropController,
+                            controller: backdropController,
                             child: widget.child,
                           );
                         })
