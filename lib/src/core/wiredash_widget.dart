--- conflicted
+++ resolved
@@ -203,12 +203,7 @@
       secret: widget.secret,
     );
 
-<<<<<<< HEAD
     _unregister = WiredashRegistry.instance.register(this);
-=======
-    _verifySyncLocalizationsDelegate();
-
->>>>>>> 852809f9
     _services.updateWidget(widget);
     _services.addListener(_markNeedsBuild);
     _services.wiredashModel.addListener(_markNeedsBuild);
@@ -263,6 +258,12 @@
         secret: widget.secret,
       );
 
+      if (oldWidget.options?.localizationDelegate !=
+          widget.options?.localizationDelegate) {
+        _verifySyncLocalizationsDelegate();
+      }
+      _services.updateWidget(widget);
+
       _onProjectIdChanged();
     }
   }
@@ -273,14 +274,6 @@
       // start the sync engine
       unawaited(_services.syncEngine.onWiredashInit());
     }
-<<<<<<< HEAD
-=======
-    if (oldWidget.options?.localizationDelegate !=
-        widget.options?.localizationDelegate) {
-      _verifySyncLocalizationsDelegate();
-    }
-    _services.updateWidget(widget);
->>>>>>> 852809f9
   }
 
   @override
