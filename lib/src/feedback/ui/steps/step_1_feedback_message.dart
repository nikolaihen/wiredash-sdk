--- conflicted
+++ resolved
@@ -5,11 +5,6 @@
 import 'package:wiredash/src/feedback/ui/big_blue_button.dart';
 import 'package:wiredash/src/feedback/ui/feedback_flow.dart';
 import 'package:wiredash/src/feedback/ui/larry_page_view.dart';
-<<<<<<< HEAD
-import 'package:wiredash/src/feedback/ui/more_menu.dart';
-=======
-import 'package:wiredash/src/responsive_layout.dart';
->>>>>>> 4e61f61d
 
 class Step1FeedbackMessage extends StatefulWidget {
   const Step1FeedbackMessage({Key? key}) : super(key: key);
@@ -44,24 +39,6 @@
   @override
   Widget build(BuildContext context) {
     return StepPageScaffold(
-<<<<<<< HEAD
-      body: Column(
-        crossAxisAlignment: CrossAxisAlignment.start,
-        children: [
-          Padding(
-            padding: EdgeInsets.only(
-              top: context.theme.horizontalPadding,
-              left: context.theme.horizontalPadding,
-              right: context.theme.horizontalPadding,
-            ),
-            child: _FeedbackMessageInput(
-              controller: _controller,
-            ),
-          ),
-          Padding(
-            padding: EdgeInsets.symmetric(
-              horizontal: context.theme.horizontalPadding,
-=======
       child: SafeArea(
         child: Column(
           crossAxisAlignment: CrossAxisAlignment.start,
@@ -77,7 +54,7 @@
                     padding: const EdgeInsets.only(top: 4),
                     child: Text(
                       'Give us feedback',
-                      style: context.responsiveLayout.titleTextStyle,
+                      style: context.theme.titleStyle,
                     ),
                   ),
                   Flexible(
@@ -89,7 +66,7 @@
                         maxLength: 2048,
                         buildCounter: _getCounterText,
                         minLines: 3,
-                        style: context.responsiveLayout.bodyTextStyle,
+                        style: context.theme.bodyStyle,
                         decoration: const InputDecoration(
                           border: InputBorder.none,
                           focusedBorder: InputBorder.none,
@@ -105,7 +82,6 @@
                   ),
                 ],
               ),
->>>>>>> 4e61f61d
             ),
             AnimatedBuilder(
               animation: _controller,
@@ -144,63 +120,9 @@
   }
 }
 
-<<<<<<< HEAD
-class _FeedbackMessageInput extends StatefulWidget {
-  const _FeedbackMessageInput({required this.controller, Key? key})
-      : super(key: key);
-
-  final TextEditingController controller;
-
-  @override
-  _FeedbackMessageInputState createState() => _FeedbackMessageInputState();
-}
-
-class _FeedbackMessageInputState extends State<_FeedbackMessageInput> {
-  @override
-  Widget build(BuildContext context) {
-    return Column(
-      mainAxisSize: MainAxisSize.min,
-      crossAxisAlignment: CrossAxisAlignment.start,
-      children: [
-        Padding(
-          padding: const EdgeInsets.only(top: 4),
-          child: Text(
-            'Give us feedback',
-            style: context.theme.titleStyle,
-          ),
-        ),
-        TextField(
-          controller: widget.controller,
-          keyboardType: TextInputType.multiline,
-          maxLines: null,
-          maxLength: 2048,
-          buildCounter: _getCounterText,
-          minLines: 3,
-          style: context.theme.bodyStyle,
-          decoration: const InputDecoration(
-            border: InputBorder.none,
-            focusedBorder: InputBorder.none,
-            enabledBorder: InputBorder.none,
-            disabledBorder: InputBorder.none,
-            errorBorder: InputBorder.none,
-            hintText: 'e.g. there’s a bug when ... or I really enjoy ...',
-            contentPadding: EdgeInsets.only(
-              top: 16,
-            ),
-          ),
-        ),
-      ],
-    );
-  }
-
-  Widget? _getCounterText(
-    /// The build context for the TextField.
-    BuildContext context, {
-=======
 Widget? _getCounterText(
   /// The build context for the TextField.
   BuildContext context, {
->>>>>>> 4e61f61d
 
   /// The length of the string currently in the input.
   required int currentLength,
