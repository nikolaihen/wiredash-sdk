import 'package:flutter/material.dart';
import 'package:flutter/widgets.dart';
import 'package:wiredash/src/common/theme/wiredash_theme.dart';
import 'package:wiredash/src/feedback/feedback_model_provider.dart';
import 'package:wiredash/src/feedback/ui/big_blue_button.dart';
import 'package:wiredash/src/feedback/ui/feedback_flow.dart';
import 'package:wiredash/src/feedback/ui/labeled_button.dart';
import 'package:wiredash/src/feedback/ui/larry_page_view.dart';

class Step3Email extends StatefulWidget {
  const Step3Email({Key? key}) : super(key: key);

  @override
  _Step3EmailState createState() => _Step3EmailState();
}

class _Step3EmailState extends State<Step3Email> with TickerProviderStateMixin {
<<<<<<< HEAD
  @override
  Widget build(BuildContext context) {
    return Column(
      crossAxisAlignment: CrossAxisAlignment.start,
      children: [
        const EmailInput(),
        Padding(
          padding: EdgeInsets.symmetric(
            horizontal: context.theme.horizontalPadding,
            vertical: 16,
          ),
          child: AnimatedSize(
            duration: const Duration(milliseconds: 225),
            // ignore: deprecated_member_use
            vsync: this,
            clipBehavior: Clip.none,
            child: AnimatedSwitcher(
              duration: const Duration(milliseconds: 225),
              reverseDuration: const Duration(milliseconds: 170),
              switchInCurve: Curves.fastOutSlowIn,
              switchOutCurve: Curves.fastOutSlowIn,
              child: () {
                if (context.feedbackModel.userEmail?.isEmpty != false) {
                  return LabeledButton(
                    onTap: () {
                      StepInformation.of(context).pageView.moveToNextPage();
                    },
                    child: const Text('Skip'),
                  );
                }

                return BigBlueButton(
                  onTap: () {
                    StepInformation.of(context).pageView.moveToNextPage();
                  },
                  child: const Icon(Icons.arrow_right_alt),
                );
              }(),
            ),
          ),
        ),
      ],
    );
  }
}

class EmailInput extends StatefulWidget {
  const EmailInput({
    Key? key,
  }) : super(key: key);

  @override
  _EmailInputState createState() => _EmailInputState();
}

class _EmailInputState extends State<EmailInput> {
=======
>>>>>>> 4e61f61d
  late final TextEditingController _controller;

  @override
  void initState() {
    super.initState();
    _controller = TextEditingController(
      text: FeedbackModelProvider.of(context, listen: false).userEmail,
    )..addListener(() {
        final text = _controller.text;
        if (context.feedbackModel.userEmail != text) {
          context.feedbackModel.userEmail = text;
        }
      });
  }

  @override
  void dispose() {
    _controller.dispose();
    super.dispose();
  }

  @override
  Widget build(BuildContext context) {
<<<<<<< HEAD
    return Padding(
      padding: EdgeInsets.symmetric(
        horizontal: context.theme.horizontalPadding,
        vertical: 8,
      ),
      child: Column(
        mainAxisSize: MainAxisSize.min,
        crossAxisAlignment: CrossAxisAlignment.start,
        children: [
          const Padding(
            padding: EdgeInsets.only(top: 20),
            child: Text(
              'Email',
              style: TextStyle(
                fontSize: 17,
                fontWeight: FontWeight.bold,
              ),
=======
    return StepPageScaffold(
      child: SafeArea(
        child: Column(
          mainAxisAlignment: MainAxisAlignment.center,
          crossAxisAlignment: CrossAxisAlignment.start,
          children: [
            Column(
              mainAxisSize: MainAxisSize.min,
              crossAxisAlignment: CrossAxisAlignment.start,
              children: [
                const Padding(
                  padding: EdgeInsets.only(top: 20),
                  child: Text(
                    'Email',
                    style: TextStyle(
                      fontSize: 17,
                      fontWeight: FontWeight.bold,
                    ),
                  ),
                ),
                TextField(
                  controller: _controller,
                  keyboardType: TextInputType.emailAddress,
                  style: const TextStyle(fontSize: 14),
                  decoration: const InputDecoration(
                    border: InputBorder.none,
                    focusedBorder: InputBorder.none,
                    enabledBorder: InputBorder.none,
                    disabledBorder: InputBorder.none,
                    errorBorder: InputBorder.none,
                    hintText: 'mail@wiredash.io',
                    contentPadding: EdgeInsets.only(top: 16),
                  ),
                ),
              ],
>>>>>>> 4e61f61d
            ),
            const SizedBox(height: 32),
            AnimatedSize(
              duration: const Duration(milliseconds: 225),
              // ignore: deprecated_member_use
              vsync: this,
              clipBehavior: Clip.none,
              child: AnimatedSwitcher(
                duration: const Duration(milliseconds: 225),
                reverseDuration: const Duration(milliseconds: 170),
                switchInCurve: Curves.fastOutSlowIn,
                switchOutCurve: Curves.fastOutSlowIn,
                child: () {
                  if (context.feedbackModel.userEmail?.isEmpty != false) {
                    return LabeledButton(
                      onTap: () {
                        StepInformation.of(context).pageView.moveToNextPage();
                      },
                      child: const Text('Skip'),
                    );
                  }

                  return BigBlueButton(
                    onTap: () {
                      StepInformation.of(context).pageView.moveToNextPage();
                    },
                    child: const Icon(Icons.arrow_right_alt),
                  );
                }(),
              ),
            ),
          ],
        ),
      ),
    );
  }
}<|MERGE_RESOLUTION|>--- conflicted
+++ resolved
@@ -1,6 +1,5 @@
 import 'package:flutter/material.dart';
 import 'package:flutter/widgets.dart';
-import 'package:wiredash/src/common/theme/wiredash_theme.dart';
 import 'package:wiredash/src/feedback/feedback_model_provider.dart';
 import 'package:wiredash/src/feedback/ui/big_blue_button.dart';
 import 'package:wiredash/src/feedback/ui/feedback_flow.dart';
@@ -15,65 +14,6 @@
 }
 
 class _Step3EmailState extends State<Step3Email> with TickerProviderStateMixin {
-<<<<<<< HEAD
-  @override
-  Widget build(BuildContext context) {
-    return Column(
-      crossAxisAlignment: CrossAxisAlignment.start,
-      children: [
-        const EmailInput(),
-        Padding(
-          padding: EdgeInsets.symmetric(
-            horizontal: context.theme.horizontalPadding,
-            vertical: 16,
-          ),
-          child: AnimatedSize(
-            duration: const Duration(milliseconds: 225),
-            // ignore: deprecated_member_use
-            vsync: this,
-            clipBehavior: Clip.none,
-            child: AnimatedSwitcher(
-              duration: const Duration(milliseconds: 225),
-              reverseDuration: const Duration(milliseconds: 170),
-              switchInCurve: Curves.fastOutSlowIn,
-              switchOutCurve: Curves.fastOutSlowIn,
-              child: () {
-                if (context.feedbackModel.userEmail?.isEmpty != false) {
-                  return LabeledButton(
-                    onTap: () {
-                      StepInformation.of(context).pageView.moveToNextPage();
-                    },
-                    child: const Text('Skip'),
-                  );
-                }
-
-                return BigBlueButton(
-                  onTap: () {
-                    StepInformation.of(context).pageView.moveToNextPage();
-                  },
-                  child: const Icon(Icons.arrow_right_alt),
-                );
-              }(),
-            ),
-          ),
-        ),
-      ],
-    );
-  }
-}
-
-class EmailInput extends StatefulWidget {
-  const EmailInput({
-    Key? key,
-  }) : super(key: key);
-
-  @override
-  _EmailInputState createState() => _EmailInputState();
-}
-
-class _EmailInputState extends State<EmailInput> {
-=======
->>>>>>> 4e61f61d
   late final TextEditingController _controller;
 
   @override
@@ -97,25 +37,6 @@
 
   @override
   Widget build(BuildContext context) {
-<<<<<<< HEAD
-    return Padding(
-      padding: EdgeInsets.symmetric(
-        horizontal: context.theme.horizontalPadding,
-        vertical: 8,
-      ),
-      child: Column(
-        mainAxisSize: MainAxisSize.min,
-        crossAxisAlignment: CrossAxisAlignment.start,
-        children: [
-          const Padding(
-            padding: EdgeInsets.only(top: 20),
-            child: Text(
-              'Email',
-              style: TextStyle(
-                fontSize: 17,
-                fontWeight: FontWeight.bold,
-              ),
-=======
     return StepPageScaffold(
       child: SafeArea(
         child: Column(
@@ -151,7 +72,6 @@
                   ),
                 ),
               ],
->>>>>>> 4e61f61d
             ),
             const SizedBox(height: 32),
             AnimatedSize(
