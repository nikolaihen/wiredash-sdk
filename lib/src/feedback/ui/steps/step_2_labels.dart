import 'package:flutter/material.dart';
import 'package:flutter/widgets.dart';
import 'package:wiredash/src/common/theme/wiredash_theme.dart';
import 'package:wiredash/src/feedback/data/label.dart';
import 'package:wiredash/src/feedback/ui/big_blue_button.dart';
import 'package:wiredash/src/feedback/ui/feedback_flow.dart';
import 'package:wiredash/src/feedback/ui/labeled_button.dart';
import 'package:wiredash/src/feedback/ui/larry_page_view.dart';

const _labels = [
  Label(id: 'bug', name: 'Bug'),
  Label(id: 'improvement', name: 'Improvement'),
  Label(id: 'praise', name: 'Praise 🎉'),
];

class Step2Labels extends StatefulWidget {
  const Step2Labels({Key? key}) : super(key: key);

  @override
  _Step2LabelsState createState() => _Step2LabelsState();
}

class _Step2LabelsState extends State<Step2Labels>
    with TickerProviderStateMixin {
  // TODO move into feedback model
  final ValueNotifier<Set<Label>> _selectedLabels = ValueNotifier({});

  @override
  Widget build(BuildContext context) {
<<<<<<< HEAD
    return ValueListenableBuilder<Set<Label>>(
      valueListenable: _selectedLabels,
      builder: (context, selectedLabels, child) {
        return Column(
          crossAxisAlignment: CrossAxisAlignment.start,
          children: [
            Padding(
              padding: EdgeInsets.symmetric(
                horizontal: context.theme.horizontalPadding,
                vertical: 16,
              ),
              child: const Text(
                'What category fits best with your feedback?',
                style: TextStyle(
                  fontSize: 17,
                  fontWeight: FontWeight.bold,
                ),
              ),
            ),
            Padding(
              padding: EdgeInsets.symmetric(
                horizontal: context.theme.horizontalPadding,
                vertical: 16,
              ),
              child: _LabelRecommendations(
                isAnyLabelSelected: selectedLabels.isNotEmpty,
                isLabelSelected: selectedLabels.contains,
                toggleSelection: (label) {
                  setState(() {
                    if (selectedLabels.contains(label)) {
                      selectedLabels.remove(label);
                    } else {
                      selectedLabels.add(label);
                    }
                  });
                },
              ),
            ),
            Builder(
              builder: (context) {
                return Padding(
                  padding: EdgeInsets.symmetric(
                    horizontal: context.theme.horizontalPadding,
                    vertical: 16,
=======
    return StepPageScaffold(
      child: SafeArea(
        child: ValueListenableBuilder<Set<Label>>(
          valueListenable: _selectedLabels,
          builder: (context, selectedLabels, child) {
            return Column(
              mainAxisAlignment: MainAxisAlignment.center,
              crossAxisAlignment: CrossAxisAlignment.start,
              children: [
                const Text(
                  'What category fits best with your feedback?',
                  style: TextStyle(
                    fontSize: 17,
                    fontWeight: FontWeight.bold,
>>>>>>> 4e61f61d
                  ),
                ),
                // TODO replace with automatic scaled spacing from theme
                const SizedBox(height: 32),
                _LabelRecommendations(
                  isAnyLabelSelected: selectedLabels.isNotEmpty,
                  isLabelSelected: selectedLabels.contains,
                  toggleSelection: (label) {
                    setState(() {
                      if (selectedLabels.contains(label)) {
                        selectedLabels.remove(label);
                      } else {
                        selectedLabels.add(label);
                      }
                    });
                  },
                ),
                const SizedBox(height: 32),
                Builder(
                  builder: (context) {
                    return AnimatedSize(
                      duration: const Duration(milliseconds: 225),
                      // ignore: deprecated_member_use
                      vsync: this,
                      clipBehavior: Clip.none,
                      child: AnimatedSwitcher(
                        duration: const Duration(milliseconds: 225),
                        reverseDuration: const Duration(milliseconds: 170),
                        switchInCurve: Curves.fastOutSlowIn,
                        switchOutCurve: Curves.fastOutSlowIn,
                        child: () {
                          if (selectedLabels.isEmpty) {
                            return LabeledButton(
                              onTap: () {
                                StepInformation.of(context)
                                    .pageView
                                    .moveToNextPage();
                              },
                              child: const Text('Skip'),
                            );
                          }

                          return BigBlueButton(
                            onTap: () {
                              StepInformation.of(context)
                                  .pageView
                                  .moveToNextPage();
                            },
                            // TODO don't use material icon
                            child: const Icon(Icons.arrow_right_alt),
                          );
                        }(),
                      ),
                    );
                  },
                ),
              ],
            );
          },
        ),
      ),
    );
  }
}

class _LabelRecommendations extends StatelessWidget {
  const _LabelRecommendations({
    required this.isAnyLabelSelected,
    required this.isLabelSelected,
    required this.toggleSelection,
    Key? key,
  }) : super(key: key);

  final bool isAnyLabelSelected;
  final bool Function(Label) isLabelSelected;
  final void Function(Label) toggleSelection;

  @override
  Widget build(BuildContext context) {
    return Align(
      alignment: Alignment.centerLeft,
      child: Wrap(
        spacing: 8,
        runSpacing: 8,
        children: _labels.map((label) {
          return _Label(
            label: label,
            isAnyLabelSelected: isAnyLabelSelected,
            selected: isLabelSelected(label),
            toggleSelection: () => toggleSelection(label),
          );
        }).toList(),
      ),
    );
  }
}

class _Label extends StatelessWidget {
  const _Label({
    required this.label,
    required this.isAnyLabelSelected,
    required this.selected,
    required this.toggleSelection,
    Key? key,
  }) : super(key: key);

  final Label label;
  final bool isAnyLabelSelected;
  final bool selected;
  final VoidCallback toggleSelection;

  // If this label is selected, or if this label is deselected AND no other
  // labels have been selected, we want to display the tint color.
  //
  // However, if this label is deselected but some other labels are selected, we
  // want to display a gray color with less contrast so that this label really
  // looks different from the selected ones.
  Color _resolveTextColor() {
    return selected || !isAnyLabelSelected
        ? const Color(0xFF1A56DB) // tint
        : const Color(0xFFA0AEC0); // gray / 500
  }

  @override
  Widget build(BuildContext context) {
    return GestureDetector(
      onTap: toggleSelection,
      child: AnimatedContainer(
        duration: const Duration(milliseconds: 225),
        curve: Curves.ease,
        constraints: const BoxConstraints(maxHeight: 41, minHeight: 41),
        decoration: BoxDecoration(
          color: selected ? Colors.white : const Color(0xFFE8EEFB),
          borderRadius: BorderRadius.circular(10),
          border: selected
              ? Border.all(
                  width: 2,
                  // tint
                  color: const Color(0xFF1A56DB),
                )
              : Border.all(
                  width: 2,
                  color: Colors.transparent,
                ),
        ),
        padding: const EdgeInsets.symmetric(horizontal: 24, vertical: 4),
        child: Align(
          widthFactor: 1,
          child: AnimatedDefaultTextStyle(
            duration: const Duration(milliseconds: 225),
            curve: Curves.ease,
            style: TextStyle(
              fontWeight: FontWeight.w800,
              color: _resolveTextColor(), // gray / 500
            ),
            child: Text(label.name),
          ),
        ),
      ),
    );
  }
}<|MERGE_RESOLUTION|>--- conflicted
+++ resolved
@@ -1,6 +1,5 @@
 import 'package:flutter/material.dart';
 import 'package:flutter/widgets.dart';
-import 'package:wiredash/src/common/theme/wiredash_theme.dart';
 import 'package:wiredash/src/feedback/data/label.dart';
 import 'package:wiredash/src/feedback/ui/big_blue_button.dart';
 import 'package:wiredash/src/feedback/ui/feedback_flow.dart';
@@ -27,52 +26,6 @@
 
   @override
   Widget build(BuildContext context) {
-<<<<<<< HEAD
-    return ValueListenableBuilder<Set<Label>>(
-      valueListenable: _selectedLabels,
-      builder: (context, selectedLabels, child) {
-        return Column(
-          crossAxisAlignment: CrossAxisAlignment.start,
-          children: [
-            Padding(
-              padding: EdgeInsets.symmetric(
-                horizontal: context.theme.horizontalPadding,
-                vertical: 16,
-              ),
-              child: const Text(
-                'What category fits best with your feedback?',
-                style: TextStyle(
-                  fontSize: 17,
-                  fontWeight: FontWeight.bold,
-                ),
-              ),
-            ),
-            Padding(
-              padding: EdgeInsets.symmetric(
-                horizontal: context.theme.horizontalPadding,
-                vertical: 16,
-              ),
-              child: _LabelRecommendations(
-                isAnyLabelSelected: selectedLabels.isNotEmpty,
-                isLabelSelected: selectedLabels.contains,
-                toggleSelection: (label) {
-                  setState(() {
-                    if (selectedLabels.contains(label)) {
-                      selectedLabels.remove(label);
-                    } else {
-                      selectedLabels.add(label);
-                    }
-                  });
-                },
-              ),
-            ),
-            Builder(
-              builder: (context) {
-                return Padding(
-                  padding: EdgeInsets.symmetric(
-                    horizontal: context.theme.horizontalPadding,
-                    vertical: 16,
-=======
     return StepPageScaffold(
       child: SafeArea(
         child: ValueListenableBuilder<Set<Label>>(
@@ -87,7 +40,6 @@
                   style: TextStyle(
                     fontSize: 17,
                     fontWeight: FontWeight.bold,
->>>>>>> 4e61f61d
                   ),
                 ),
                 // TODO replace with automatic scaled spacing from theme
