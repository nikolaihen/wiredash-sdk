--- conflicted
+++ resolved
@@ -59,10 +59,7 @@
     runs-on: ubuntu-latest
     container:
       image: cirrusci/flutter:beta
-<<<<<<< HEAD
-=======
     if: ${{ github.base_ref == 'beta' || github.base_ref == null && github.ref == 'beta' }}
->>>>>>> 820c5b14
     steps:
       - uses: actions/checkout@v2.4.0
       - name: Flutter version
