--- conflicted
+++ resolved
@@ -30,10 +30,7 @@
       options: WiredashOptionsData(
         showDebugFloatingEntryPoint: true,
       ),
-<<<<<<< HEAD
-=======
       theme: WiredashThemeData(brightness: _brightness),
->>>>>>> 72c1e914
       child: MaterialApp(
         navigatorKey: _navigatorKey,
         title: 'Adventure 🌎',
