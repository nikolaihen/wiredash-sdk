--- conflicted
+++ resolved
@@ -26,15 +26,7 @@
 		33CC10F32044A3C60003C045 /* Assets.xcassets in Resources */ = {isa = PBXBuildFile; fileRef = 33CC10F22044A3C60003C045 /* Assets.xcassets */; };
 		33CC10F62044A3C60003C045 /* MainMenu.xib in Resources */ = {isa = PBXBuildFile; fileRef = 33CC10F42044A3C60003C045 /* MainMenu.xib */; };
 		33CC11132044BFA00003C045 /* MainFlutterWindow.swift in Sources */ = {isa = PBXBuildFile; fileRef = 33CC11122044BFA00003C045 /* MainFlutterWindow.swift */; };
-<<<<<<< HEAD
 		649081D3BB70986A1F94193E /* Pods_Runner.framework in Frameworks */ = {isa = PBXBuildFile; fileRef = 3106B890F39056516D64D730 /* Pods_Runner.framework */; };
-=======
-		33D1A10422148B71006C7A3E /* FlutterMacOS.framework in Frameworks */ = {isa = PBXBuildFile; fileRef = 33D1A10322148B71006C7A3E /* FlutterMacOS.framework */; };
-		33D1A10522148B93006C7A3E /* FlutterMacOS.framework in Bundle Framework */ = {isa = PBXBuildFile; fileRef = 33D1A10322148B71006C7A3E /* FlutterMacOS.framework */; settings = {ATTRIBUTES = (CodeSignOnCopy, RemoveHeadersOnCopy, ); }; };
-		738396BC4E8C60479E5DA024 /* Pods_Runner.framework in Frameworks */ = {isa = PBXBuildFile; fileRef = 74F4831220D0F891D02DB66D /* Pods_Runner.framework */; };
-		D73912F022F37F9E000D13A0 /* App.framework in Frameworks */ = {isa = PBXBuildFile; fileRef = D73912EF22F37F9E000D13A0 /* App.framework */; };
-		D73912F222F3801D000D13A0 /* App.framework in Bundle Framework */ = {isa = PBXBuildFile; fileRef = D73912EF22F37F9E000D13A0 /* App.framework */; settings = {ATTRIBUTES = (CodeSignOnCopy, RemoveHeadersOnCopy, ); }; };
->>>>>>> 8357027d
 /* End PBXBuildFile section */
 
 /* Begin PBXContainerItemProxy section */
@@ -61,10 +53,7 @@
 /* End PBXCopyFilesBuildPhase section */
 
 /* Begin PBXFileReference section */
-<<<<<<< HEAD
 		3106B890F39056516D64D730 /* Pods_Runner.framework */ = {isa = PBXFileReference; explicitFileType = wrapper.framework; includeInIndex = 0; path = Pods_Runner.framework; sourceTree = BUILT_PRODUCTS_DIR; };
-=======
->>>>>>> 8357027d
 		333000ED22D3DE5D00554162 /* Warnings.xcconfig */ = {isa = PBXFileReference; lastKnownFileType = text.xcconfig; path = Warnings.xcconfig; sourceTree = "<group>"; };
 		335BBD1A22A9A15E00E9071D /* GeneratedPluginRegistrant.swift */ = {isa = PBXFileReference; fileEncoding = 4; lastKnownFileType = sourcecode.swift; path = GeneratedPluginRegistrant.swift; sourceTree = "<group>"; };
 		33CC10ED2044A3C60003C045 /* wiredash_example.app */ = {isa = PBXFileReference; explicitFileType = wrapper.application; includeInIndex = 0; path = wiredash_example.app; sourceTree = BUILT_PRODUCTS_DIR; };
@@ -79,21 +68,11 @@
 		33E51913231747F40026EE4D /* DebugProfile.entitlements */ = {isa = PBXFileReference; lastKnownFileType = text.plist.entitlements; path = DebugProfile.entitlements; sourceTree = "<group>"; };
 		33E51914231749380026EE4D /* Release.entitlements */ = {isa = PBXFileReference; fileEncoding = 4; lastKnownFileType = text.plist.entitlements; path = Release.entitlements; sourceTree = "<group>"; };
 		33E5194F232828860026EE4D /* AppInfo.xcconfig */ = {isa = PBXFileReference; lastKnownFileType = text.xcconfig; path = AppInfo.xcconfig; sourceTree = "<group>"; };
-<<<<<<< HEAD
 		7AFA3C8E1D35360C0083082E /* Release.xcconfig */ = {isa = PBXFileReference; lastKnownFileType = text.xcconfig; path = Release.xcconfig; sourceTree = "<group>"; };
 		9740EEB21CF90195004384FC /* Debug.xcconfig */ = {isa = PBXFileReference; fileEncoding = 4; lastKnownFileType = text.xcconfig; path = Debug.xcconfig; sourceTree = "<group>"; };
 		97A2DCF22EE25081D03A00D8 /* Pods-Runner.debug.xcconfig */ = {isa = PBXFileReference; includeInIndex = 1; lastKnownFileType = text.xcconfig; name = "Pods-Runner.debug.xcconfig"; path = "Target Support Files/Pods-Runner/Pods-Runner.debug.xcconfig"; sourceTree = "<group>"; };
 		A9FF391D01006559E7929EE8 /* Pods-Runner.profile.xcconfig */ = {isa = PBXFileReference; includeInIndex = 1; lastKnownFileType = text.xcconfig; name = "Pods-Runner.profile.xcconfig"; path = "Target Support Files/Pods-Runner/Pods-Runner.profile.xcconfig"; sourceTree = "<group>"; };
 		BDEDBCF6EFB02BED3870CF1C /* Pods-Runner.release.xcconfig */ = {isa = PBXFileReference; includeInIndex = 1; lastKnownFileType = text.xcconfig; name = "Pods-Runner.release.xcconfig"; path = "Target Support Files/Pods-Runner/Pods-Runner.release.xcconfig"; sourceTree = "<group>"; };
-=======
-		4999FA903EDA72A5CBE8A664 /* Pods-Runner.profile.xcconfig */ = {isa = PBXFileReference; includeInIndex = 1; lastKnownFileType = text.xcconfig; name = "Pods-Runner.profile.xcconfig"; path = "Target Support Files/Pods-Runner/Pods-Runner.profile.xcconfig"; sourceTree = "<group>"; };
-		74F4831220D0F891D02DB66D /* Pods_Runner.framework */ = {isa = PBXFileReference; explicitFileType = wrapper.framework; includeInIndex = 0; path = Pods_Runner.framework; sourceTree = BUILT_PRODUCTS_DIR; };
-		7AFA3C8E1D35360C0083082E /* Release.xcconfig */ = {isa = PBXFileReference; lastKnownFileType = text.xcconfig; path = Release.xcconfig; sourceTree = "<group>"; };
-		880C39360CD88786C79F2C18 /* Pods-Runner.release.xcconfig */ = {isa = PBXFileReference; includeInIndex = 1; lastKnownFileType = text.xcconfig; name = "Pods-Runner.release.xcconfig"; path = "Target Support Files/Pods-Runner/Pods-Runner.release.xcconfig"; sourceTree = "<group>"; };
-		9740EEB21CF90195004384FC /* Debug.xcconfig */ = {isa = PBXFileReference; fileEncoding = 4; lastKnownFileType = text.xcconfig; path = Debug.xcconfig; sourceTree = "<group>"; };
-		D73912EF22F37F9E000D13A0 /* App.framework */ = {isa = PBXFileReference; lastKnownFileType = wrapper.framework; name = App.framework; path = Flutter/ephemeral/App.framework; sourceTree = SOURCE_ROOT; };
-		E2712108B6726206F9F12F45 /* Pods-Runner.debug.xcconfig */ = {isa = PBXFileReference; includeInIndex = 1; lastKnownFileType = text.xcconfig; name = "Pods-Runner.debug.xcconfig"; path = "Target Support Files/Pods-Runner/Pods-Runner.debug.xcconfig"; sourceTree = "<group>"; };
->>>>>>> 8357027d
 /* End PBXFileReference section */
 
 /* Begin PBXFrameworksBuildPhase section */
@@ -101,13 +80,7 @@
 			isa = PBXFrameworksBuildPhase;
 			buildActionMask = 2147483647;
 			files = (
-<<<<<<< HEAD
 				649081D3BB70986A1F94193E /* Pods_Runner.framework in Frameworks */,
-=======
-				D73912F022F37F9E000D13A0 /* App.framework in Frameworks */,
-				33D1A10422148B71006C7A3E /* FlutterMacOS.framework in Frameworks */,
-				738396BC4E8C60479E5DA024 /* Pods_Runner.framework in Frameworks */,
->>>>>>> 8357027d
 			);
 			runOnlyForDeploymentPostprocessing = 0;
 		};
@@ -132,11 +105,7 @@
 				33CEB47122A05771004F2AC0 /* Flutter */,
 				33CC10EE2044A3C60003C045 /* Products */,
 				D73912EC22F37F3D000D13A0 /* Frameworks */,
-<<<<<<< HEAD
 				878FD47C51A2BE1A4A9E1B0D /* Pods */,
-=======
-				A862E1FF7206CF64F88D45B6 /* Pods */,
->>>>>>> 8357027d
 			);
 			sourceTree = "<group>";
 		};
@@ -183,21 +152,12 @@
 			path = Runner;
 			sourceTree = "<group>";
 		};
-<<<<<<< HEAD
 		878FD47C51A2BE1A4A9E1B0D /* Pods */ = {
 			isa = PBXGroup;
 			children = (
 				97A2DCF22EE25081D03A00D8 /* Pods-Runner.debug.xcconfig */,
 				BDEDBCF6EFB02BED3870CF1C /* Pods-Runner.release.xcconfig */,
 				A9FF391D01006559E7929EE8 /* Pods-Runner.profile.xcconfig */,
-=======
-		A862E1FF7206CF64F88D45B6 /* Pods */ = {
-			isa = PBXGroup;
-			children = (
-				E2712108B6726206F9F12F45 /* Pods-Runner.debug.xcconfig */,
-				880C39360CD88786C79F2C18 /* Pods-Runner.release.xcconfig */,
-				4999FA903EDA72A5CBE8A664 /* Pods-Runner.profile.xcconfig */,
->>>>>>> 8357027d
 			);
 			name = Pods;
 			path = Pods;
@@ -206,11 +166,7 @@
 		D73912EC22F37F3D000D13A0 /* Frameworks */ = {
 			isa = PBXGroup;
 			children = (
-<<<<<<< HEAD
 				3106B890F39056516D64D730 /* Pods_Runner.framework */,
-=======
-				74F4831220D0F891D02DB66D /* Pods_Runner.framework */,
->>>>>>> 8357027d
 			);
 			name = Frameworks;
 			sourceTree = "<group>";
@@ -222,21 +178,13 @@
 			isa = PBXNativeTarget;
 			buildConfigurationList = 33CC10FB2044A3C60003C045 /* Build configuration list for PBXNativeTarget "Runner" */;
 			buildPhases = (
-<<<<<<< HEAD
 				D9408E434D6BD696ADF69587 /* [CP] Check Pods Manifest.lock */,
-=======
-				FD5C8BCAD093959B252938EC /* [CP] Check Pods Manifest.lock */,
->>>>>>> 8357027d
 				33CC10E92044A3C60003C045 /* Sources */,
 				33CC10EA2044A3C60003C045 /* Frameworks */,
 				33CC10EB2044A3C60003C045 /* Resources */,
 				33CC110E2044A8840003C045 /* Bundle Framework */,
 				3399D490228B24CF009A79C7 /* ShellScript */,
-<<<<<<< HEAD
 				F7CEE978E3C93CADB6EC675C /* [CP] Embed Pods Frameworks */,
-=======
-				5B27F3D9EC7770D9B534236D /* [CP] Embed Pods Frameworks */,
->>>>>>> 8357027d
 			);
 			buildRules = (
 			);
@@ -321,11 +269,7 @@
 			);
 			runOnlyForDeploymentPostprocessing = 0;
 			shellPath = /bin/sh;
-<<<<<<< HEAD
 			shellScript = "echo \"$PRODUCT_NAME.app\" > \"$PROJECT_DIR\"/Flutter/ephemeral/.app_filename && \"$FLUTTER_ROOT\"/packages/flutter_tools/bin/macos_assemble.sh embed\n";
-=======
-			shellScript = "echo \"$PRODUCT_NAME.app\" > \"$PROJECT_DIR\"/Flutter/ephemeral/.app_filename\n";
->>>>>>> 8357027d
 		};
 		33CC111E2044C6BF0003C045 /* ShellScript */ = {
 			isa = PBXShellScriptBuildPhase;
@@ -347,11 +291,7 @@
 			shellPath = /bin/sh;
 			shellScript = "\"$FLUTTER_ROOT\"/packages/flutter_tools/bin/macos_assemble.sh && touch Flutter/ephemeral/tripwire";
 		};
-<<<<<<< HEAD
 		D9408E434D6BD696ADF69587 /* [CP] Check Pods Manifest.lock */ = {
-=======
-		5B27F3D9EC7770D9B534236D /* [CP] Embed Pods Frameworks */ = {
->>>>>>> 8357027d
 			isa = PBXShellScriptBuildPhase;
 			buildActionMask = 2147483647;
 			files = (
@@ -360,35 +300,23 @@
 				"${PODS_PODFILE_DIR_PATH}/Podfile.lock",
 				"${PODS_ROOT}/Manifest.lock",
 			);
-<<<<<<< HEAD
 			name = "[CP] Check Pods Manifest.lock";
 			outputFileListPaths = (
 			);
-=======
-			name = "[CP] Embed Pods Frameworks";
->>>>>>> 8357027d
 			outputPaths = (
 				"$(DERIVED_FILE_DIR)/Pods-Runner-checkManifestLockResult.txt",
 			);
 			runOnlyForDeploymentPostprocessing = 0;
 			shellPath = /bin/sh;
-<<<<<<< HEAD
 			shellScript = "diff \"${PODS_PODFILE_DIR_PATH}/Podfile.lock\" \"${PODS_ROOT}/Manifest.lock\" > /dev/null\nif [ $? != 0 ] ; then\n    # print error to STDERR\n    echo \"error: The sandbox is not in sync with the Podfile.lock. Run 'pod install' or update your CocoaPods installation.\" >&2\n    exit 1\nfi\n# This output is used by Xcode 'outputs' to avoid re-running this script phase.\necho \"SUCCESS\" > \"${SCRIPT_OUTPUT_FILE_0}\"\n";
 			showEnvVarsInLog = 0;
 		};
 		F7CEE978E3C93CADB6EC675C /* [CP] Embed Pods Frameworks */ = {
-=======
-			shellScript = "\"${PODS_ROOT}/Target Support Files/Pods-Runner/Pods-Runner-frameworks.sh\"\n";
-			showEnvVarsInLog = 0;
-		};
-		FD5C8BCAD093959B252938EC /* [CP] Check Pods Manifest.lock */ = {
->>>>>>> 8357027d
 			isa = PBXShellScriptBuildPhase;
 			buildActionMask = 2147483647;
 			files = (
 			);
 			inputFileListPaths = (
-<<<<<<< HEAD
 				"${PODS_ROOT}/Target Support Files/Pods-Runner/Pods-Runner-frameworks-${CONFIGURATION}-input-files.xcfilelist",
 			);
 			name = "[CP] Embed Pods Frameworks";
@@ -398,22 +326,6 @@
 			runOnlyForDeploymentPostprocessing = 0;
 			shellPath = /bin/sh;
 			shellScript = "\"${PODS_ROOT}/Target Support Files/Pods-Runner/Pods-Runner-frameworks.sh\"\n";
-=======
-			);
-			inputPaths = (
-				"${PODS_PODFILE_DIR_PATH}/Podfile.lock",
-				"${PODS_ROOT}/Manifest.lock",
-			);
-			name = "[CP] Check Pods Manifest.lock";
-			outputFileListPaths = (
-			);
-			outputPaths = (
-				"$(DERIVED_FILE_DIR)/Pods-Runner-checkManifestLockResult.txt",
-			);
-			runOnlyForDeploymentPostprocessing = 0;
-			shellPath = /bin/sh;
-			shellScript = "diff \"${PODS_PODFILE_DIR_PATH}/Podfile.lock\" \"${PODS_ROOT}/Manifest.lock\" > /dev/null\nif [ $? != 0 ] ; then\n    # print error to STDERR\n    echo \"error: The sandbox is not in sync with the Podfile.lock. Run 'pod install' or update your CocoaPods installation.\" >&2\n    exit 1\nfi\n# This output is used by Xcode 'outputs' to avoid re-running this script phase.\necho \"SUCCESS\" > \"${SCRIPT_OUTPUT_FILE_0}\"\n";
->>>>>>> 8357027d
 			showEnvVarsInLog = 0;
 		};
 /* End PBXShellScriptBuildPhase section */
